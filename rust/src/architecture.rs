--- conflicted
+++ resolved
@@ -2411,28 +2411,7 @@
     {
         let custom_arch = unsafe { &*(ctxt as *mut A) };
 
-<<<<<<< HEAD
-        if let Some(intrinsic) = custom_arch.intrinsic_from_id(intrinsic) {
-            let inputs = intrinsic.inputs();
-            let mut res = Vec::with_capacity(inputs.len());
-            for input in inputs {
-                res.push(unsafe { Ref::into_raw(input) }.into_raw());
-            }
-
-            unsafe {
-                *count = res.len();
-                if res.is_empty() {
-                    ptr::null_mut()
-                } else {
-                    let raw = res.as_mut_ptr();
-                    mem::forget(res);
-                    raw
-                }
-            }
-        } else {
-=======
         let Some(intrinsic) = custom_arch.intrinsic_from_id(intrinsic) else {
->>>>>>> ee6abdde
             unsafe {
                 *count = 0;
             }
@@ -2482,14 +2461,7 @@
 
         if let Some(intrinsic) = custom_arch.intrinsic_from_id(intrinsic) {
             let inputs = intrinsic.outputs();
-<<<<<<< HEAD
-            let mut res = Vec::with_capacity(inputs.len());
-            for input in inputs.iter() {
-                res.push(input.as_ref().into());
-            }
-=======
             let mut res: Box<[_]> = inputs.iter().map(|input| input.as_ref().into()).collect();
->>>>>>> ee6abdde
 
             unsafe {
                 *count = res.len();
